--- conflicted
+++ resolved
@@ -1,7 +1,3 @@
 // Add any unique troubleshooting steps here.
 
-<<<<<<< HEAD
 For troubleshooting common Quick Start issues, refer to the http://general-content-file[AWS Quick Start General Content Guide^] or the https://docs.aws.amazon.com/AWSCloudFormation/latest/UserGuide/troubleshooting.html[Troubleshooting CloudFormation^] page in the AWS documentation.
-=======
-For troubleshooting common Quick Start issues, refer to the https://fwd.aws/rA69w?[AWS Quick Start General Information Guide^].
->>>>>>> 34a7a240
