// Include details about any licenses and how to sign up. Provide links as appropriate.

<<<<<<< HEAD
There are no additional licenses required to use this Quick Start.

There is no cost to use this Quick Start, however you will be billed for the resources deployed. For more information see the http://general-content-file[AWS Quick Start General Content Guide^].
=======
There is no cost to use this Quick Start, but you will be billed for any AWS services or resources that this Quick Start deploys. For more information, refer to the https://fwd.aws/rA69w?[AWS Quick Start General Information Guide^].
>>>>>>> 34a7a240
<|MERGE_RESOLUTION|>--- conflicted
+++ resolved
@@ -1,9 +1,5 @@
 // Include details about any licenses and how to sign up. Provide links as appropriate.
 
-<<<<<<< HEAD
 There are no additional licenses required to use this Quick Start.
 
-There is no cost to use this Quick Start, however you will be billed for the resources deployed. For more information see the http://general-content-file[AWS Quick Start General Content Guide^].
-=======
 There is no cost to use this Quick Start, but you will be billed for any AWS services or resources that this Quick Start deploys. For more information, refer to the https://fwd.aws/rA69w?[AWS Quick Start General Information Guide^].
->>>>>>> 34a7a240
